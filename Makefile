--- conflicted
+++ resolved
@@ -1,8 +1,4 @@
-<<<<<<< HEAD
-.PHONY: lint format install-dev serve test coverage init-db
-=======
 .PHONY: help lint format install-dev serve test coverage langgraph-dev lint-frontend
->>>>>>> c6348e70
 
 help: ## Show this help message
 	@echo "Deer Flow - Available Make Targets:"
@@ -27,13 +23,8 @@
 	cd web && node --test tests/*.test.ts
 	cd web && pnpm build
 
-<<<<<<< HEAD
-serve:
-	uv run server.py --reload --port 8005
-=======
 serve: ## Start development server with reload
 	uv run server.py --reload
->>>>>>> c6348e70
 
 test: ## Run tests with pytest
 	uv run pytest tests/
@@ -41,13 +32,5 @@
 langgraph-dev: ## Start langgraph development server
 	uvx --refresh --from "langgraph-cli[inmem]" --with-editable . --python 3.12 langgraph dev --allow-blocking
 
-<<<<<<< HEAD
-coverage:
-	uv run pytest --cov=src tests/ --cov-report=term-missing --cov-report=xml
-
-init-db:
-	uv run python src/server/init_db.py
-=======
 coverage: ## Run tests with coverage report
-	uv run pytest --cov=src tests/ --cov-report=term-missing --cov-report=xml
->>>>>>> c6348e70
+	uv run pytest --cov=src tests/ --cov-report=term-missing --cov-report=xml