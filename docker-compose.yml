services:
  backend:
    build:
      context: .
      dockerfile: Dockerfile
    container_name: deer-flow-backend
<<<<<<< HEAD
    ports:
      - "9090:9090"
=======
    # Remove the ports section to not expose to host
>>>>>>> c6348e70
    env_file:
      - .env
    volumes:
      - ./conf.yaml:/app/conf.yaml:ro
    restart: unless-stopped
    networks:
      - deer-flow-network

  frontend:
    build:
      context: ./web
      dockerfile: Dockerfile
      args:
        - NEXT_PUBLIC_API_URL=$NEXT_PUBLIC_API_URL
    container_name: deer-flow-frontend
    ports:
      - "4000:4000"
    env_file:
      - .env
    depends_on:
      - backend
    restart: unless-stopped
    networks:
      - deer-flow-network

networks:
  deer-flow-network:
    driver: bridge<|MERGE_RESOLUTION|>--- conflicted
+++ resolved
@@ -4,12 +4,7 @@
       context: .
       dockerfile: Dockerfile
     container_name: deer-flow-backend
-<<<<<<< HEAD
-    ports:
-      - "9090:9090"
-=======
     # Remove the ports section to not expose to host
->>>>>>> c6348e70
     env_file:
       - .env
     volumes:
@@ -26,7 +21,7 @@
         - NEXT_PUBLIC_API_URL=$NEXT_PUBLIC_API_URL
     container_name: deer-flow-frontend
     ports:
-      - "4000:4000"
+      - "3000:3000"
     env_file:
       - .env
     depends_on:
