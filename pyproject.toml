--- conflicted
+++ resolved
@@ -28,35 +28,11 @@
     "json-repair>=0.7.0",
     "jinja2>=3.1.3",
     "duckduckgo-search>=8.0.0",
-    "python-magic>=0.4.27",
     "inquirerpy>=0.3.4",
     "arxiv>=2.2.0",
     "mcp>=1.11.0",
     "langchain-mcp-adapters>=0.0.9",
     "langchain-deepseek>=0.1.3",
-<<<<<<< HEAD
-    "google-genai>=1.8.0",
-    "volcengine>=1.0.193",
-    "sqlalchemy>=2.0.0",
-    "psycopg2-binary==2.9.9",
-    "passlib[bcrypt]>=1.7.4",
-    "python-jose[cryptography]>=3.3.0",
-    "python-multipart>=0.0.5",
-    "email-validator>=2.2.0",
-    "redis[hiredis]>=5.0.0",
-    "opentelemetry-api>=1.20.0",
-    "opentelemetry-sdk>=1.20.0",
-    "opentelemetry-instrumentation-fastapi>=0.41b0",
-    "opentelemetry-exporter-prometheus>=0.41b0",
-    "opentelemetry-exporter-jaeger>=1.20.0",
-    "psutil>=5.9.0",
-    "pydantic-settings>=2.8.1",
-    "pytest-cov>=4.1.0",
-    "pytest-asyncio>=0.21.1",
-    "opentelemetry-instrumentation-sqlalchemy>=0.57b0",
-    "opentelemetry-instrumentation-redis>=0.57b0",
-    "opentelemetry-instrumentation-httpx>=0.57b0",
-=======
     "langchain-google-genai>=2.0.6",
     "wikipedia>=1.4.0",
     "langchain-tavily<0.3",
@@ -65,42 +41,33 @@
     "pymilvus>=2.3.0",
     "langchain-milvus>=0.2.1",
     "psycopg[binary]>=3.2.9",
->>>>>>> c6348e70
 ]
 
 [project.optional-dependencies]
 dev = [
-<<<<<<< HEAD
-    "black>=24.2.0",
-=======
     "ruff",
->>>>>>> c6348e70
     "langgraph-cli[inmem]>=0.2.10",
 ]
 test = [
     "pytest>=7.4.0",
-<<<<<<< HEAD
-    "pytest-cov==4.1.0",
-    "pytest-asyncio==0.21.1",
-=======
     "pytest-cov>=4.1.0",
     "pytest-asyncio>=1.0.0",
     "pytest-cov>=6.0.0",
     "asyncpg-stubs>=0.30.2",
     "mongomock>=4.3.0",
     "pytest-postgresql>=7.0.2",
->>>>>>> c6348e70
 ]
+
+[tool.uv]
+required-version = ">=0.6.15"
 
 [tool.pytest.ini_options]
 testpaths = ["tests"]
 python_files = ["test_*.py"]
 addopts = "-v --cov=src --cov-report=term-missing"
-asyncio_default_fixture_loop_scope = "function"
 filterwarnings = [
     "ignore::DeprecationWarning",
     "ignore::UserWarning",
-    "ignore::pytest.PytestDeprecationWarning",
 ]
 
 [tool.coverage.report]
