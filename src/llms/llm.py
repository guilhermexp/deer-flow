# Copyright (c) 2025 Bytedance Ltd. and/or its affiliates
# SPDX-License-Identifier: MIT

from pathlib import Path
from typing import Any, Dict
import os
import httpx

from langchain_core.language_models import BaseChatModel
from langchain_openai import ChatOpenAI, AzureChatOpenAI
from langchain_deepseek import ChatDeepSeek
from typing import get_args

from src.config import load_yaml_config
from src.config.agents import LLMType

# Cache for LLM instances
_llm_cache: dict[LLMType, BaseChatModel] = {}


def _get_config_file_path() -> str:
    """Get the path to the configuration file."""
    return str((Path(__file__).parent.parent.parent / "conf.yaml").resolve())


def _get_llm_type_config_keys() -> dict[str, str]:
    """Get mapping of LLM types to their configuration keys."""
    return {
        "reasoning": "REASONING_MODEL",
        "basic": "BASIC_MODEL",
        "vision": "VISION_MODEL",
    }


def _get_env_llm_conf(llm_type: str) -> Dict[str, Any]:
    """
    Get LLM configuration from environment variables.
    Environment variables should follow the format: {LLM_TYPE}__{KEY}
    e.g., BASIC_MODEL__api_key, BASIC_MODEL__base_url
    """
    prefix = f"{llm_type.upper()}_MODEL__"
    conf = {}
    for key, value in os.environ.items():
        if key.startswith(prefix):
            conf_key = key[len(prefix) :].lower()
            conf[conf_key] = value
    return conf


def _create_llm_use_conf(llm_type: LLMType, conf: Dict[str, Any]) -> BaseChatModel:
    """Create LLM instance using configuration."""
    llm_type_config_keys = _get_llm_type_config_keys()
    config_key = llm_type_config_keys.get(llm_type)

    if not config_key:
        raise ValueError(f"Unknown LLM type: {llm_type}")

    llm_conf = conf.get(config_key, {})
    if not isinstance(llm_conf, dict):
        raise ValueError(f"Invalid LLM configuration for {llm_type}: {llm_conf}")

    # Get configuration from environment variables
    env_conf = _get_env_llm_conf(llm_type)

    # Merge configurations, with environment variables taking precedence
    merged_conf = {**llm_conf, **env_conf}

    if not merged_conf:
        raise ValueError(f"No configuration found for LLM type: {llm_type}")

<<<<<<< HEAD
    # Check if this is OpenRouter
    is_openrouter = "openrouter.ai" in merged_conf.get("base_url", "")
=======
    # Add max_retries to handle rate limit errors
    if "max_retries" not in merged_conf:
        merged_conf["max_retries"] = 3

    if llm_type == "reasoning":
        merged_conf["api_base"] = merged_conf.pop("base_url", None)
>>>>>>> ae30517f

    # Handle SSL verification settings
    verify_ssl = merged_conf.pop("verify_ssl", True)

    # Create custom HTTP client if SSL verification is disabled
    if not verify_ssl:
        http_client = httpx.Client(verify=False)
        http_async_client = httpx.AsyncClient(verify=False)
        merged_conf["http_client"] = http_client
        merged_conf["http_async_client"] = http_async_client

<<<<<<< HEAD
    # Use ChatOpenAI for OpenRouter (OpenAI-compatible) or non-reasoning models
    # Use ChatDeepSeek only for reasoning models with DeepSeek API
    if is_openrouter or llm_type != "reasoning":
        return ChatOpenAI(**merged_conf)
    else:
        merged_conf["api_base"] = merged_conf.pop("base_url", None)
        return ChatDeepSeek(**merged_conf)
=======
    if "azure_endpoint" in merged_conf or os.getenv("AZURE_OPENAI_ENDPOINT"):
        return AzureChatOpenAI(**merged_conf)
    if llm_type == "reasoning":
        return ChatDeepSeek(**merged_conf)
    else:
        return ChatOpenAI(**merged_conf)
>>>>>>> ae30517f


def get_llm_by_type(
    llm_type: LLMType,
) -> BaseChatModel:
    """
    Get LLM instance by type. Returns cached instance if available.
    """
    if llm_type in _llm_cache:
        return _llm_cache[llm_type]

    conf = load_yaml_config(_get_config_file_path())
    llm = _create_llm_use_conf(llm_type, conf)
    _llm_cache[llm_type] = llm
    return llm


def get_configured_llm_models() -> dict[str, list[str]]:
    """
    Get all configured LLM models grouped by type.

    Returns:
        Dictionary mapping LLM type to list of configured model names.
    """
    try:
        conf = load_yaml_config(_get_config_file_path())
        llm_type_config_keys = _get_llm_type_config_keys()

        configured_models: dict[str, list[str]] = {}

        for llm_type in get_args(LLMType):
            # Get configuration from YAML file
            config_key = llm_type_config_keys.get(llm_type, "")
            yaml_conf = conf.get(config_key, {}) if config_key else {}

            # Get configuration from environment variables
            env_conf = _get_env_llm_conf(llm_type)

            # Merge configurations, with environment variables taking precedence
            merged_conf = {**yaml_conf, **env_conf}

            # Check if model is configured
            model_name = merged_conf.get("model")
            if model_name:
                configured_models.setdefault(llm_type, []).append(model_name)

        return configured_models

    except Exception as e:
        # Log error and return empty dict to avoid breaking the application
        print(f"Warning: Failed to load LLM configuration: {e}")
        return {}


# In the future, we will use reasoning_llm and vl_llm for different purposes
# reasoning_llm = get_llm_by_type("reasoning")
# vl_llm = get_llm_by_type("vision")<|MERGE_RESOLUTION|>--- conflicted
+++ resolved
@@ -68,17 +68,12 @@
     if not merged_conf:
         raise ValueError(f"No configuration found for LLM type: {llm_type}")
 
-<<<<<<< HEAD
-    # Check if this is OpenRouter
-    is_openrouter = "openrouter.ai" in merged_conf.get("base_url", "")
-=======
     # Add max_retries to handle rate limit errors
     if "max_retries" not in merged_conf:
         merged_conf["max_retries"] = 3
 
-    if llm_type == "reasoning":
-        merged_conf["api_base"] = merged_conf.pop("base_url", None)
->>>>>>> ae30517f
+    # Check if this is OpenRouter
+    is_openrouter = "openrouter.ai" in merged_conf.get("base_url", "")
 
     # Handle SSL verification settings
     verify_ssl = merged_conf.pop("verify_ssl", True)
@@ -90,7 +85,10 @@
         merged_conf["http_client"] = http_client
         merged_conf["http_async_client"] = http_async_client
 
-<<<<<<< HEAD
+    # Check for Azure OpenAI
+    if "azure_endpoint" in merged_conf or os.getenv("AZURE_OPENAI_ENDPOINT"):
+        return AzureChatOpenAI(**merged_conf)
+    
     # Use ChatOpenAI for OpenRouter (OpenAI-compatible) or non-reasoning models
     # Use ChatDeepSeek only for reasoning models with DeepSeek API
     if is_openrouter or llm_type != "reasoning":
@@ -98,14 +96,6 @@
     else:
         merged_conf["api_base"] = merged_conf.pop("base_url", None)
         return ChatDeepSeek(**merged_conf)
-=======
-    if "azure_endpoint" in merged_conf or os.getenv("AZURE_OPENAI_ENDPOINT"):
-        return AzureChatOpenAI(**merged_conf)
-    if llm_type == "reasoning":
-        return ChatDeepSeek(**merged_conf)
-    else:
-        return ChatOpenAI(**merged_conf)
->>>>>>> ae30517f
 
 
 def get_llm_by_type(
