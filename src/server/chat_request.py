--- conflicted
+++ resolved
@@ -88,11 +88,10 @@
     enable_deep_thinking: Optional[bool] = Field(
         False, description="Whether to enable deep thinking"
     )
-<<<<<<< HEAD
     model: Optional[str] = Field(
         None,
         description="The model to use for the chat (e.g., 'google/gemini-2.5-pro', 'moonshotai/kimi-k2')",
-=======
+    )
     enable_clarification: Optional[bool] = Field(
         None,
         description="Whether to enable multi-turn clarification (default: None, uses State default=False)",
@@ -100,7 +99,6 @@
     max_clarification_rounds: Optional[int] = Field(
         None,
         description="Maximum number of clarification rounds (default: None, uses State default=3)",
->>>>>>> c6348e70
     )
 
 
