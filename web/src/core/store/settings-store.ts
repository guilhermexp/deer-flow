// Copyright (c) 2025 Bytedance Ltd. and/or its affiliates
// SPDX-License-Identifier: MIT

import { create } from "zustand";

import type { MCPServerMetadata, SimpleMCPServerMetadata } from "../mcp";

const SETTINGS_KEY = "deerflow.settings";

const DEFAULT_SETTINGS: SettingsState = {
  general: {
    autoAcceptedPlan: false,
    enableClarification: false,
    maxClarificationRounds: 3,
    enableDeepThinking: false,
    enableBackgroundInvestigation: false,
    maxPlanIterations: 1,
    maxStepNum: 3,
    maxSearchResults: 3,
    reportStyle: "academic",
    selectedModel: "google/gemini-2.5-pro",
  },
  mcp: {
    servers: [],
  },
};

export type SettingsState = {
  general: {
    autoAcceptedPlan: boolean;
    enableClarification: boolean;
    maxClarificationRounds: number;
    enableDeepThinking: boolean;
    enableBackgroundInvestigation: boolean;
    maxPlanIterations: number;
    maxStepNum: number;
    maxSearchResults: number;
<<<<<<< HEAD
    reportStyle: "academic" | "popular_science" | "news" | "social_media";
    selectedModel: "google/gemini-2.5-pro" | "moonshotai/kimi-k2" | "grok-4-latest" | "deepseek/deepseek-chat-v3-0324:free";
=======
    reportStyle: "academic" | "popular_science" | "news" | "social_media" | "strategic_investment";
>>>>>>> c6348e70
  };
  mcp: {
    servers: MCPServerMetadata[];
  };
};

export const useSettingsStore = create<SettingsState>(() => ({
  ...DEFAULT_SETTINGS,
}));

export const useSettings = (key: keyof SettingsState) => {
  return useSettingsStore((state) => state[key]);
};

export const changeSettings = (settings: SettingsState) => {
  useSettingsStore.setState(settings);
};

export const loadSettings = () => {
  if (typeof window === "undefined") {
    return;
  }
  const json = localStorage.getItem(SETTINGS_KEY);
  if (json) {
    const settings = JSON.parse(json);
    for (const key in DEFAULT_SETTINGS.general) {
      if (!(key in settings.general)) {
        settings.general[key as keyof SettingsState["general"]] =
          DEFAULT_SETTINGS.general[key as keyof SettingsState["general"]];
      }
    }

    try {
      useSettingsStore.setState(settings);
    } catch (error) {
      console.error(error);
    }
  }
};

export const saveSettings = () => {
  const latestSettings = useSettingsStore.getState();
  const json = JSON.stringify(latestSettings);
  localStorage.setItem(SETTINGS_KEY, json);
};

export const setSelectedModel = (model: SettingsState["general"]["selectedModel"]) => {
  useSettingsStore.setState((state) => ({
    ...state,
    general: {
      ...state.general,
      selectedModel: model,
    },
  }));
  saveSettings();
};

export const getChatStreamSettings = () => {
  let mcpSettings:
    | {
        servers: Record<
          string,
          MCPServerMetadata & {
            enabled_tools: string[];
            add_to_agents: string[];
          }
        >;
      }
    | undefined = undefined;
  const { mcp, general } = useSettingsStore.getState();
  const mcpServers = mcp.servers.filter((server) => server.enabled);
  if (mcpServers.length > 0) {
    mcpSettings = {
      servers: mcpServers.reduce((acc, cur) => {
        const { transport, env, headers } = cur;
        let server: SimpleMCPServerMetadata;
        if (transport === "stdio") {
          server = {
            name: cur.name,
            transport,
            env,
            command: cur.command,
            args: cur.args,
          };
        } else {
          server = {
            name: cur.name,
            transport,
            headers,
            url: cur.url,
          };
        }
        return {
          ...acc,
          [cur.name]: {
            ...server,
            enabled_tools: cur.tools.map((tool) => tool.name),
            add_to_agents: ["researcher", "coder"],
          },
        };
      }, {}),
    };
  }
  return {
    ...general,
    mcpSettings,
    selectedModel: general.selectedModel,
  };
};

export function setReportStyle(
  value: "academic" | "popular_science" | "news" | "social_media" | "strategic_investment",
) {
  useSettingsStore.setState((state) => ({
    general: {
      ...state.general,
      reportStyle: value,
    },
  }));
  saveSettings();
}

export function setEnableDeepThinking(value: boolean) {
  useSettingsStore.setState((state) => ({
    general: {
      ...state.general,
      enableDeepThinking: value,
    },
  }));
  saveSettings();
}

export function setEnableBackgroundInvestigation(value: boolean) {
  useSettingsStore.setState((state) => ({
    general: {
      ...state.general,
      enableBackgroundInvestigation: value,
    },
  }));
  saveSettings();
}

export function setEnableClarification(value: boolean) {
  useSettingsStore.setState((state) => ({
    general: {
      ...state.general,
      enableClarification: value,
    },
  }));
  saveSettings();
}
loadSettings();<|MERGE_RESOLUTION|>--- conflicted
+++ resolved
@@ -18,7 +18,6 @@
     maxStepNum: 3,
     maxSearchResults: 3,
     reportStyle: "academic",
-    selectedModel: "google/gemini-2.5-pro",
   },
   mcp: {
     servers: [],
@@ -35,12 +34,7 @@
     maxPlanIterations: number;
     maxStepNum: number;
     maxSearchResults: number;
-<<<<<<< HEAD
-    reportStyle: "academic" | "popular_science" | "news" | "social_media";
-    selectedModel: "google/gemini-2.5-pro" | "moonshotai/kimi-k2" | "grok-4-latest" | "deepseek/deepseek-chat-v3-0324:free";
-=======
     reportStyle: "academic" | "popular_science" | "news" | "social_media" | "strategic_investment";
->>>>>>> c6348e70
   };
   mcp: {
     servers: MCPServerMetadata[];
@@ -87,17 +81,6 @@
   localStorage.setItem(SETTINGS_KEY, json);
 };
 
-export const setSelectedModel = (model: SettingsState["general"]["selectedModel"]) => {
-  useSettingsStore.setState((state) => ({
-    ...state,
-    general: {
-      ...state.general,
-      selectedModel: model,
-    },
-  }));
-  saveSettings();
-};
-
 export const getChatStreamSettings = () => {
   let mcpSettings:
     | {
@@ -138,7 +121,7 @@
           [cur.name]: {
             ...server,
             enabled_tools: cur.tools.map((tool) => tool.name),
-            add_to_agents: ["researcher", "coder"],
+            add_to_agents: ["researcher"],
           },
         };
       }, {}),
@@ -147,7 +130,6 @@
   return {
     ...general,
     mcpSettings,
-    selectedModel: general.selectedModel,
   };
 };
 
