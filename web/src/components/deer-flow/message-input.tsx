// Copyright (c) 2025 Bytedance Ltd. and/or its affiliates
// SPDX-License-Identifier: MIT

"use client";

import Mention from "@tiptap/extension-mention";
import { Editor, Extension, type Content } from "@tiptap/react";
import {
  EditorContent,
  type EditorInstance,
  EditorRoot,
  type JSONContent,
  StarterKit,
  Placeholder,
} from "novel";
import { Markdown } from "tiptap-markdown";
import { useDebouncedCallback } from "use-debounce";

import "~/styles/prosemirror.css";
import { resourceSuggestion } from "./resource-suggestion";
import React, { forwardRef, useEffect, useMemo, useRef } from "react";
import type { Resource } from "~/core/messages";
import { LoadingOutlined } from "@ant-design/icons";
import type { DeerFlowConfig } from "~/core/config";
import { sanitizer } from "~/lib/sanitizer";

export interface MessageInputRef {
  focus: () => void;
  submit: () => void;
  setContent: (content: string) => void;
}

export interface MessageInputProps {
  className?: string;
  placeholder?: string;
  loading?: boolean;
  config?: DeerFlowConfig | null;
  onChange?: (markdown: string) => void;
  onEnter?: (message: string, resources: Array<Resource>) => void;
}

function formatMessage(content: JSONContent) {
  if (content.content) {
    const output: {
      text: string;
      resources: Array<Resource>;
    } = {
      text: "",
      resources: [],
    };
    for (const node of content.content) {
      const { text, resources } = formatMessage(node);
      output.text += text;
      output.resources.push(...resources);
    }
    return output;
  } else {
    return formatItem(content);
  }
}

function formatItem(item: JSONContent): {
  text: string;
  resources: Array<Resource>;
} {
  if (item.type === "text") {
    return { text: item.text ?? "", resources: [] };
  }
  if (item.type === "mention") {
    return {
      text: `[${item.attrs?.label}](${item.attrs?.id})`,
      resources: [
        { uri: item.attrs?.id ?? "", title: item.attrs?.label ?? "" },
      ],
    };
  }
  return { text: "", resources: [] };
}

const MessageInput = forwardRef<MessageInputRef, MessageInputProps>(
  (
    { className, loading, config, onChange, onEnter }: MessageInputProps,
    ref,
  ) => {
    const editorRef = useRef<Editor>(null);
    const handleEnterRef = useRef<
      ((message: string, resources: Array<Resource>) => void) | undefined
    >(onEnter);
    const debouncedUpdates = useDebouncedCallback(
      async (editor: EditorInstance) => {
        if (onChange) {
          // Get the plain text content for prompt enhancement
          const { text } = formatMessage(editor.getJSON() ?? []);
          onChange(text);
        }
      },
      200,
    );

    React.useImperativeHandle(ref, () => ({
      focus: () => {
        editorRef.current?.view.focus();
      },
      submit: () => {
        if (onEnter) {
          const { text, resources } = formatMessage(
            editorRef.current?.getJSON() ?? [],
          );
          onEnter(text, resources);
        }
        editorRef.current?.commands.clearContent();
      },
      setContent: (content: string) => {
        if (editorRef.current) {
          editorRef.current.commands.setContent(content);
        }
      },
    }));

    useEffect(() => {
      handleEnterRef.current = onEnter;
    }, [onEnter]);

    const extensions = useMemo(() => {
      const extensions = [
        StarterKit,
        Markdown.configure({
          html: true,
          tightLists: true,
          tightListClass: "tight",
          bulletListMarker: "-",
          linkify: false,
          breaks: false,
          transformPastedText: false,
          transformCopiedText: false,
        }),
        Placeholder.configure({
          showOnlyCurrent: false,
          placeholder: config?.rag?.provider
            ? `O que posso fazer por você? 
Você pode se referir a recursos RAG usando @.`
            : "O que posso fazer por você?",
          emptyEditorClass: "placeholder",
        }),
        Extension.create({
          name: "keyboardHandler",
          addKeyboardShortcuts() {
            return {
              Enter: () => {
                if (handleEnterRef.current) {
                  const { text, resources } = formatMessage(
                    this.editor.getJSON() ?? [],
                  );
                  handleEnterRef.current(text, resources);
                }
                return this.editor.commands.clearContent();
              },
            };
          },
        }),
      ];
      if (config?.rag?.provider) {
        extensions.push(
          Mention.configure({
            HTMLAttributes: {
              class: "mention",
            },
            suggestion: resourceSuggestion,
          }) as Extension,
        );
      }
      return extensions;
    }, [config]);

    if (loading) {
      return (
        <div className={className}>
          <LoadingOutlined />
        </div>
      );
    }

    return (
      <div className={className}>
        <EditorRoot>
          <EditorContent
            immediatelyRender={false}
            extensions={extensions}
<<<<<<< HEAD
            className="h-full w-full overflow-auto"
=======
            className="border-muted h-full w-full overflow-auto break-words"
>>>>>>> c6348e70
            editorProps={{
              attributes: {
                class:
                  "prose prose-base dark:prose-invert inline-editor font-default focus:outline-none max-w-full text-gray-100",
              },
              transformPastedHTML: transformPastedHTML,
            }}
            onCreate={({ editor }) => {
              editorRef.current = editor;
            }}
            onUpdate={({ editor }) => {
              debouncedUpdates(editor);
            }}
          ></EditorContent>
        </EditorRoot>
      </div>
    );
  },
);

function transformPastedHTML(html: string) {
  try {
    // Use DOMPurify to sanitize and extract text safely
    const sanitizedText = sanitizer.sanitizeToText(html);
    return sanitizedText.trim();
  } catch (error) {
    console.error("Error transforming pasted HTML", error);
    return "";
  }
}

export default MessageInput;<|MERGE_RESOLUTION|>--- conflicted
+++ resolved
@@ -15,6 +15,7 @@
 } from "novel";
 import { Markdown } from "tiptap-markdown";
 import { useDebouncedCallback } from "use-debounce";
+import { useTranslations } from "next-intl";
 
 import "~/styles/prosemirror.css";
 import { resourceSuggestion } from "./resource-suggestion";
@@ -22,7 +23,6 @@
 import type { Resource } from "~/core/messages";
 import { LoadingOutlined } from "@ant-design/icons";
 import type { DeerFlowConfig } from "~/core/config";
-import { sanitizer } from "~/lib/sanitizer";
 
 export interface MessageInputRef {
   focus: () => void;
@@ -82,6 +82,7 @@
     { className, loading, config, onChange, onEnter }: MessageInputProps,
     ref,
   ) => {
+    const t = useTranslations("messageInput");
     const editorRef = useRef<Editor>(null);
     const handleEnterRef = useRef<
       ((message: string, resources: Array<Resource>) => void) | undefined
@@ -136,10 +137,7 @@
         }),
         Placeholder.configure({
           showOnlyCurrent: false,
-          placeholder: config?.rag?.provider
-            ? `O que posso fazer por você? 
-Você pode se referir a recursos RAG usando @.`
-            : "O que posso fazer por você?",
+          placeholder: config?.rag.provider ? t("placeholderWithRag") : t("placeholder"),
           emptyEditorClass: "placeholder",
         }),
         Extension.create({
@@ -159,7 +157,7 @@
           },
         }),
       ];
-      if (config?.rag?.provider) {
+      if (config?.rag.provider) {
         extensions.push(
           Mention.configure({
             HTMLAttributes: {
@@ -186,15 +184,11 @@
           <EditorContent
             immediatelyRender={false}
             extensions={extensions}
-<<<<<<< HEAD
-            className="h-full w-full overflow-auto"
-=======
             className="border-muted h-full w-full overflow-auto break-words"
->>>>>>> c6348e70
             editorProps={{
               attributes: {
                 class:
-                  "prose prose-base dark:prose-invert inline-editor font-default focus:outline-none max-w-full text-gray-100",
+                  "prose prose-base dark:prose-invert inline-editor font-default focus:outline-none max-w-full",
               },
               transformPastedHTML: transformPastedHTML,
             }}
@@ -213,11 +207,14 @@
 
 function transformPastedHTML(html: string) {
   try {
-    // Use DOMPurify to sanitize and extract text safely
-    const sanitizedText = sanitizer.sanitizeToText(html);
-    return sanitizedText.trim();
+    // Strip HTML from user-pasted content
+    const tempEl = document.createElement("div");
+    tempEl.innerHTML = html;
+
+    return tempEl.textContent || tempEl.innerText || "";
   } catch (error) {
     console.error("Error transforming pasted HTML", error);
+
     return "";
   }
 }
