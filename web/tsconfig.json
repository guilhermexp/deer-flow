{
  "compilerOptions": {
    /* Base Options: */
    "esModuleInterop": true,
    "skipLibCheck": true,
    "target": "es2022",
    "allowJs": true,
    "resolveJsonModule": true,
    "moduleDetection": "force",
    "isolatedModules": true,
    "verbatimModuleSyntax": true,

    /* Strictness */
    "strict": true,
    "noUncheckedIndexedAccess": true,
    "checkJs": true,

    /* Bundled projects */
    "lib": ["dom", "dom.iterable", "ES2022"],
    "noEmit": true,
    "module": "ESNext",
    "moduleResolution": "Bundler",
    "jsx": "preserve",
    "plugins": [{ "name": "next" }],
    "incremental": true,

    /* Path Aliases */
    "baseUrl": ".",
    "paths": {
      "~/*": ["./src/*"]
    }
  },
  "include": [
    "next-env.d.ts",
    "**/*.ts",
    "**/*.tsx",
    "**/*.cjs",
    "**/*.js",
    ".next/types/**/*.ts"
  ],
<<<<<<< HEAD
  "exclude": ["node_modules", "scripts", "*.js", "*.mjs", "test-playwright.cjs"]
=======
  "exclude": ["node_modules", "tests/**/*.test.ts"]
>>>>>>> c6348e70
}<|MERGE_RESOLUTION|>--- conflicted
+++ resolved
@@ -38,9 +38,5 @@
     "**/*.js",
     ".next/types/**/*.ts"
   ],
-<<<<<<< HEAD
-  "exclude": ["node_modules", "scripts", "*.js", "*.mjs", "test-playwright.cjs"]
-=======
   "exclude": ["node_modules", "tests/**/*.test.ts"]
->>>>>>> c6348e70
 }