# Copyright (c) 2025 Bytedance Ltd. and/or its affiliates
# SPDX-License-Identifier: MIT

import base64
import os
<<<<<<< HEAD
from unittest.mock import MagicMock, patch, mock_open, AsyncMock
=======
from unittest.mock import MagicMock, mock_open, patch

>>>>>>> c6348e70
import pytest
from fastapi import HTTPException
from fastapi.testclient import TestClient
from langchain_core.messages import AIMessageChunk, ToolMessage
from langgraph.types import Command
<<<<<<< HEAD
from langchain_core.messages import ToolMessage
from langchain_core.messages import AIMessageChunk
from src.database.models import User
=======

from src.config.report_style import ReportStyle
from src.server.app import _astream_workflow_generator, _make_event, app
>>>>>>> c6348e70


@pytest.fixture
def mock_user():
    """Mock user for authentication."""
    return User(
        id=1,
        username="testuser",
        email="test@example.com",
        is_active=True
    )


@pytest.fixture
def client(mock_user):
    """Test client with mocked authentication."""
    with patch('src.server.auth.get_current_user', new_callable=AsyncMock) as mock_auth:
        mock_auth.return_value = mock_user
        yield TestClient(app)


@pytest.fixture
def client_no_auth():
    """Test client without authentication for testing auth failures."""
    return TestClient(app)


class TestMakeEvent:
    def test_make_event_with_content(self):
        event_type = "message_chunk"
        data = {"content": "Hello", "role": "assistant"}
        result = _make_event(event_type, data)
        expected = (
            'event: message_chunk\ndata: {"content": "Hello", "role": "assistant"}\n\n'
        )
        assert result == expected

    def test_make_event_with_empty_content(self):
        event_type = "message_chunk"
        data = {"content": "", "role": "assistant"}
        result = _make_event(event_type, data)
        expected = 'event: message_chunk\ndata: {"role": "assistant"}\n\n'
        assert result == expected

    def test_make_event_without_content(self):
        event_type = "tool_calls"
        data = {"role": "assistant", "tool_calls": []}
        result = _make_event(event_type, data)
        expected = (
            'event: tool_calls\ndata: {"role": "assistant", "tool_calls": []}\n\n'
        )
        assert result == expected


class TestTTSEndpoint:
    @patch.dict(
        os.environ,
        {
            "VOLCENGINE_TTS_APPID": "test_app_id",
            "VOLCENGINE_TTS_ACCESS_TOKEN": "test_token",
            "VOLCENGINE_TTS_CLUSTER": "test_cluster",
            "VOLCENGINE_TTS_VOICE_TYPE": "test_voice",
        },
    )
    @patch("src.server.app.VolcengineTTS")
    def test_tts_success(self, mock_tts_class, client):
        mock_tts_instance = MagicMock()
        mock_tts_class.return_value = mock_tts_instance

        # Mock successful TTS response
        audio_data_b64 = base64.b64encode(b"fake_audio_data").decode()
        mock_tts_instance.text_to_speech.return_value = {
            "success": True,
            "audio_data": audio_data_b64,
        }

        request_data = {
            "text": "Hello world",
            "encoding": "mp3",
            "speed_ratio": 1.0,
            "volume_ratio": 1.0,
            "pitch_ratio": 1.0,
            "text_type": "plain",
            "with_frontend": True,
            "frontend_type": "unitTson",
        }

        response = client.post("/api/tts", json=request_data)

        assert response.status_code == 200
        assert response.headers["content-type"] == "audio/mp3"
        assert b"fake_audio_data" in response.content

    @patch.dict(os.environ, {}, clear=True)
    def test_tts_missing_app_id(self, client):
        request_data = {"text": "Hello world", "encoding": "mp3"}

        response = client.post("/api/tts", json=request_data)

        assert response.status_code == 400
        assert "VOLCENGINE_TTS_APPID is not set" in response.json()["detail"]

    @patch.dict(
        os.environ,
        {"VOLCENGINE_TTS_APPID": "test_app_id", "VOLCENGINE_TTS_ACCESS_TOKEN": ""},
    )
    def test_tts_missing_access_token(self, client):
        request_data = {"text": "Hello world", "encoding": "mp3"}

        response = client.post("/api/tts", json=request_data)

        assert response.status_code == 400
        assert "VOLCENGINE_TTS_ACCESS_TOKEN is not set" in response.json()["detail"]

    @patch.dict(
        os.environ,
        {
            "VOLCENGINE_TTS_APPID": "test_app_id",
            "VOLCENGINE_TTS_ACCESS_TOKEN": "test_token",
        },
    )
    @patch("src.server.app.VolcengineTTS")
    def test_tts_api_error(self, mock_tts_class, client):
        mock_tts_instance = MagicMock()
        mock_tts_class.return_value = mock_tts_instance

        # Mock TTS error response
        mock_tts_instance.text_to_speech.return_value = {
            "success": False,
            "error": "TTS API error",
        }

        request_data = {"text": "Hello world", "encoding": "mp3"}

        response = client.post("/api/tts", json=request_data)

        assert response.status_code == 500
        assert "Internal Server Error" in response.json()["detail"]

    @pytest.mark.skip(reason="TTS server exception is catched")
    @patch("src.server.app.VolcengineTTS")
    def test_tts_api_exception(self, mock_tts_class, client):
        mock_tts_instance = MagicMock()
        mock_tts_class.return_value = mock_tts_instance

        # Mock TTS error response
        mock_tts_instance.side_effect = Exception("TTS API error")

        request_data = {"text": "Hello world", "encoding": "mp3"}

        response = client.post("/api/tts", json=request_data)

        assert response.status_code == 500
        assert "Internal Server Error" in response.json()["detail"]


class TestPodcastEndpoint:
    @patch("src.server.app.build_podcast_graph")
    def test_generate_podcast_success(self, mock_build_graph, client):
        mock_workflow = MagicMock()
        mock_build_graph.return_value = mock_workflow
        mock_workflow.invoke.return_value = {"output": b"fake_audio_data"}

        request_data = {"content": "Test content for podcast"}

        response = client.post("/api/podcast/generate", json=request_data)

        assert response.status_code == 200
        assert response.headers["content-type"] == "audio/mp3"
        assert response.content == b"fake_audio_data"

    @patch("src.server.app.build_podcast_graph")
    def test_generate_podcast_error(self, mock_build_graph, client):
        mock_build_graph.side_effect = Exception("Podcast generation failed")

        request_data = {"content": "Test content"}

        response = client.post("/api/podcast/generate", json=request_data)

        assert response.status_code == 500
        assert response.json()["detail"] == "Podcast generation failed"


class TestPPTEndpoint:
    @patch("src.server.app.build_ppt_graph")
    @patch("builtins.open", new_callable=mock_open, read_data=b"fake_ppt_data")
    def test_generate_ppt_success(self, mock_file, mock_build_graph, client):
        mock_workflow = MagicMock()
        mock_build_graph.return_value = mock_workflow
        mock_workflow.invoke.return_value = {
            "generated_file_path": "/fake/path/test.pptx"
        }

        request_data = {"content": "Test content for PPT"}

        response = client.post("/api/ppt/generate", json=request_data)

        assert response.status_code == 200
        assert (
            "application/vnd.openxmlformats-officedocument.presentationml.presentation"
            in response.headers["content-type"]
        )
        assert response.content == b"fake_ppt_data"

    @patch("src.server.app.build_ppt_graph")
    def test_generate_ppt_error(self, mock_build_graph, client):
        mock_build_graph.side_effect = Exception("PPT generation failed")

        request_data = {"content": "Test content"}

        response = client.post("/api/ppt/generate", json=request_data)

        assert response.status_code == 500
        assert response.json()["detail"] == "Internal Server Error"


class TestEnhancePromptEndpoint:
    @patch("src.server.app.build_prompt_enhancer_graph")
    def test_enhance_prompt_success(self, mock_build_graph, client):
        mock_workflow = MagicMock()
        mock_build_graph.return_value = mock_workflow
        mock_workflow.invoke.return_value = {"output": "Enhanced prompt"}

        request_data = {
            "prompt": "Original prompt",
            "context": "Some context",
            "report_style": "academic",
        }

        response = client.post("/api/prompt/enhance", json=request_data)

        assert response.status_code == 200
        assert response.json()["result"] == "Enhanced prompt"

    @patch("src.server.app.build_prompt_enhancer_graph")
    def test_enhance_prompt_with_different_styles(self, mock_build_graph, client):
        mock_workflow = MagicMock()
        mock_build_graph.return_value = mock_workflow
        mock_workflow.invoke.return_value = {"output": "Enhanced prompt"}

        styles = [
            "ACADEMIC",
            "popular_science",
            "NEWS",
            "social_media",
            "invalid_style",
        ]

        for style in styles:
            request_data = {"prompt": "Test prompt", "report_style": style}

            response = client.post("/api/prompt/enhance", json=request_data)
            assert response.status_code == 200

    @patch("src.server.app.build_prompt_enhancer_graph")
    def test_enhance_prompt_error(self, mock_build_graph, client):
        mock_build_graph.side_effect = Exception("Enhancement failed")

        request_data = {"prompt": "Test prompt"}

        response = client.post("/api/prompt/enhance", json=request_data)

        assert response.status_code == 500
        assert response.json()["detail"] == "Internal Server Error"


class TestMCPEndpoint:
    @patch("src.server.app.load_mcp_tools")
    @patch.dict(
        os.environ,
        {"ENABLE_MCP_SERVER_CONFIGURATION": "true"},
    )
    def test_mcp_server_metadata_success(self, mock_load_tools, client):
        mock_load_tools.return_value = [
            {"name": "test_tool", "description": "Test tool"}
        ]

        request_data = {
            "transport": "stdio",
            "command": "test_command",
            "args": ["arg1", "arg2"],
            "env": {"ENV_VAR": "value"},
        }

        response = client.post("/api/mcp/server/metadata", json=request_data)

        assert response.status_code == 200
        response_data = response.json()
        assert response_data["transport"] == "stdio"
        assert response_data["command"] == "test_command"
        assert len(response_data["tools"]) == 1

    @patch("src.server.app.load_mcp_tools")
    @patch.dict(
        os.environ,
        {"ENABLE_MCP_SERVER_CONFIGURATION": "true"},
    )
    def test_mcp_server_metadata_with_custom_timeout(self, mock_load_tools, client):
        mock_load_tools.return_value = []

        request_data = {
            "transport": "stdio",
            "command": "test_command",
            "timeout_seconds": 600,
        }

        response = client.post("/api/mcp/server/metadata", json=request_data)

        assert response.status_code == 200
        mock_load_tools.assert_called_once()

    @patch("src.server.app.load_mcp_tools")
    @patch.dict(
        os.environ,
        {"ENABLE_MCP_SERVER_CONFIGURATION": "true"},
    )
    def test_mcp_server_metadata_with_exception(self, mock_load_tools, client):
        mock_load_tools.side_effect = HTTPException(
            status_code=400, detail="MCP Server Error"
        )

        request_data = {
            "transport": "stdio",
            "command": "test_command",
            "args": ["arg1", "arg2"],
            "env": {"ENV_VAR": "value"},
        }

        response = client.post("/api/mcp/server/metadata", json=request_data)

        assert response.status_code == 500
        assert response.json()["detail"] == "Internal Server Error"

    @patch("src.server.app.load_mcp_tools")
    @patch.dict(
        os.environ,
        {"ENABLE_MCP_SERVER_CONFIGURATION": ""},
    )
    def test_mcp_server_metadata_without_enable_configuration(
        self, mock_load_tools, client
    ):
        request_data = {
            "transport": "stdio",
            "command": "test_command",
            "args": ["arg1", "arg2"],
            "env": {"ENV_VAR": "value"},
        }

        response = client.post("/api/mcp/server/metadata", json=request_data)

        assert response.status_code == 200
        # Configuration check was removed, endpoint now works


class TestRAGEndpoints:
    @patch("src.server.app.SELECTED_RAG_PROVIDER", "test_provider")
    def test_rag_config(self, client):
        response = client.get("/api/rag/config")

        assert response.status_code == 200
        assert response.json()["provider"] == "test_provider"

    @patch("src.server.app.build_retriever")
    def test_rag_resources_with_retriever(self, mock_build_retriever, client):
        mock_retriever = MagicMock()
        mock_retriever.list_resources.return_value = [
            {
                "uri": "test_uri",
                "title": "Test Resource",
                "description": "Test Description",
            }
        ]
        mock_build_retriever.return_value = mock_retriever

        response = client.get("/api/rag/resources?query=test")

        assert response.status_code == 200
        assert len(response.json()["resources"]) == 1

    @patch("src.server.app.build_retriever")
    def test_rag_resources_without_retriever(self, mock_build_retriever, client):
        mock_build_retriever.return_value = None

        response = client.get("/api/rag/resources")

        assert response.status_code == 200
        assert response.json()["resources"] == []


class TestChatStreamEndpoint:
    @patch("src.server.app.graph")
    def test_chat_stream_with_default_thread_id(self, mock_graph, client):
        # Mock the async stream
        async def mock_astream(*args, **kwargs):
            yield ("agent1", "step1", {"test": "data"})

        mock_graph.astream = mock_astream

        request_data = {
            "thread_id": "__default__",
            "messages": [{"role": "user", "content": "Hello"}],
            "resources": [],
            "max_plan_iterations": 3,
            "max_step_num": 10,
            "max_search_results": 5,
            "auto_accepted_plan": True,
            "interrupt_feedback": "",
            "mcp_settings": {},
            "enable_background_investigation": False,
            "report_style": "academic",
        }

        response = client.post("/api/chat/stream", json=request_data)

        assert response.status_code == 200
        assert response.headers["content-type"] == "text/event-stream; charset=utf-8"

    @patch("src.server.app.graph")
    def test_chat_stream_with_mcp_settings(self, mock_graph, client):
        # Mock the async stream
        async def mock_astream(*args, **kwargs):
            yield ("agent1", "step1", {"test": "data"})

        mock_graph.astream = mock_astream

        request_data = {
            "thread_id": "__default__",
            "messages": [{"role": "user", "content": "Hello"}],
            "resources": [],
            "max_plan_iterations": 3,
            "max_step_num": 10,
            "max_search_results": 5,
            "auto_accepted_plan": True,
            "interrupt_feedback": "",
            "mcp_settings": {
                "servers": {
                    "mcp-github-trending": {
                        "transport": "stdio",
                        "command": "uvx",
                        "args": ["mcp-github-trending"],
                        "env": {"MCP_SERVER_ID": "mcp-github-trending"},
                        "enabled_tools": ["get_github_trending_repositories"],
                        "add_to_agents": ["researcher"],
                    }
                }
            },
            "enable_background_investigation": False,
            "report_style": "academic",
        }

        response = client.post("/api/chat/stream", json=request_data)

        assert response.status_code == 403
        assert (
            response.json()["detail"]
            == "MCP server configuration is disabled. Set ENABLE_MCP_SERVER_CONFIGURATION=true to enable MCP features."
        )

    @patch("src.server.app.graph")
    @patch.dict(
        os.environ,
        {"ENABLE_MCP_SERVER_CONFIGURATION": "true"},
    )
    def test_chat_stream_with_mcp_settings_enabled(self, mock_graph, client):
        # Mock the async stream
        async def mock_astream(*args, **kwargs):
            yield ("agent1", "step1", {"test": "data"})

        mock_graph.astream = mock_astream

        request_data = {
            "thread_id": "__default__",
            "messages": [{"role": "user", "content": "Hello"}],
            "resources": [],
            "max_plan_iterations": 3,
            "max_step_num": 10,
            "max_search_results": 5,
            "auto_accepted_plan": True,
            "interrupt_feedback": "",
            "mcp_settings": {
                "servers": {
                    "mcp-github-trending": {
                        "transport": "stdio",
                        "command": "uvx",
                        "args": ["mcp-github-trending"],
                        "env": {"MCP_SERVER_ID": "mcp-github-trending"},
                        "enabled_tools": ["get_github_trending_repositories"],
                        "add_to_agents": ["researcher"],
                    }
                }
            },
            "enable_background_investigation": False,
            "report_style": "academic",
        }

        response = client.post("/api/chat/stream", json=request_data)

        assert response.status_code == 200
        assert response.headers["content-type"] == "text/event-stream; charset=utf-8"


class TestAstreamWorkflowGenerator:
    @pytest.mark.asyncio
    @patch("src.server.app.graph")
    async def test_astream_workflow_generator_basic_flow(self, mock_graph):
        # Mock AI message chunk
        mock_message = AIMessageChunk(content="Hello world")
        mock_message.id = "msg_123"
        mock_message.response_metadata = {}
        mock_message.tool_calls = []
        mock_message.tool_call_chunks = []

        # Mock the async stream - yield messages in the correct format
        async def mock_astream(*args, **kwargs):
            # Yield a tuple (message, metadata) instead of just [message]
            yield ("agent1:subagent", "messages", (mock_message, {}))

        mock_graph.astream = mock_astream

        messages = [{"role": "user", "content": "Hello"}]
        thread_id = "test_thread"
        resources = []

        generator = _astream_workflow_generator(
            messages=messages,
            thread_id=thread_id,
            resources=resources,
            max_plan_iterations=3,
            max_step_num=10,
            max_search_results=5,
            auto_accepted_plan=True,
            interrupt_feedback="",
            mcp_settings={},
            enable_background_investigation=False,
            report_style=ReportStyle.ACADEMIC,
            enable_deep_thinking=False,
            enable_clarification=False,
            max_clarification_rounds=3,
        )

        events = []
        async for event in generator:
            events.append(event)

        assert len(events) == 1
        assert "event: message_chunk" in events[0]
        assert "Hello world" in events[0]
        # Check for the actual agent name that appears in the output
        assert '"agent": "a"' in events[0]

    @pytest.mark.asyncio
    @patch("src.server.app.graph")
    async def test_astream_workflow_generator_with_interrupt_feedback(self, mock_graph):
        # Mock the async stream
        async def mock_astream(*args, **kwargs):
            # Verify that Command is passed as input when interrupt_feedback is provided
            assert isinstance(args[0], Command)
            assert "[edit_plan] Hello" in args[0].resume
            yield ("agent1", "step1", {"test": "data"})

        mock_graph.astream = mock_astream

        messages = [{"role": "user", "content": "Hello"}]

        generator = _astream_workflow_generator(
            messages=messages,
            thread_id="test_thread",
            resources=[],
            max_plan_iterations=3,
            max_step_num=10,
            max_search_results=5,
            auto_accepted_plan=False,
            interrupt_feedback="edit_plan",
            mcp_settings={},
            enable_background_investigation=False,
            report_style=ReportStyle.ACADEMIC,
            enable_deep_thinking=False,
            enable_clarification=False,
            max_clarification_rounds=3,
        )

        events = []
        async for event in generator:
            events.append(event)

    @pytest.mark.asyncio
    @patch("src.server.app.graph")
    async def test_astream_workflow_generator_interrupt_event(self, mock_graph):
        # Mock interrupt data
        mock_interrupt = MagicMock()
        mock_interrupt.ns = ["interrupt_id"]
        mock_interrupt.value = "Plan requires approval"

        interrupt_data = {"__interrupt__": [mock_interrupt]}

        async def mock_astream(*args, **kwargs):
            yield ("agent1", "step1", interrupt_data)

        mock_graph.astream = mock_astream

        generator = _astream_workflow_generator(
            messages=[],
            thread_id="test_thread",
            resources=[],
            max_plan_iterations=3,
            max_step_num=10,
            max_search_results=5,
            auto_accepted_plan=True,
            interrupt_feedback="",
            mcp_settings={},
            enable_background_investigation=False,
            report_style=ReportStyle.ACADEMIC,
            enable_deep_thinking=False,
            enable_clarification=False,
            max_clarification_rounds=3,
        )

        events = []
        async for event in generator:
            events.append(event)

        assert len(events) == 1
        assert "event: interrupt" in events[0]
        assert "Plan requires approval" in events[0]
        assert "interrupt_id" in events[0]

    @pytest.mark.asyncio
    @patch("src.server.app.graph")
    async def test_astream_workflow_generator_tool_message(self, mock_graph):
        # Mock tool message
        mock_tool_message = ToolMessage(content="Tool result", tool_call_id="tool_123")
        mock_tool_message.id = "msg_456"

        async def mock_astream(*args, **kwargs):
            yield ("agent1:subagent", "step1", (mock_tool_message, {}))

        mock_graph.astream = mock_astream

        generator = _astream_workflow_generator(
            messages=[],
            thread_id="test_thread",
            resources=[],
            max_plan_iterations=3,
            max_step_num=10,
            max_search_results=5,
            auto_accepted_plan=True,
            interrupt_feedback="",
            mcp_settings={},
            enable_background_investigation=False,
            report_style=ReportStyle.ACADEMIC,
            enable_deep_thinking=False,
            enable_clarification=False,
            max_clarification_rounds=3,
        )

        events = []
        async for event in generator:
            events.append(event)

        assert len(events) == 1
        assert "event: tool_call_result" in events[0]
        assert "Tool result" in events[0]
        assert "tool_123" in events[0]

    @pytest.mark.asyncio
    @patch("src.server.app.graph")
    async def test_astream_workflow_generator_ai_message_with_tool_calls(
        self, mock_graph
    ):
        # Mock AI message with tool calls
        mock_ai_message = AIMessageChunk(content="Making tool call")
        mock_ai_message.id = "msg_789"
        mock_ai_message.response_metadata = {"finish_reason": "tool_calls"}
        mock_ai_message.tool_calls = [{"name": "search", "args": {"query": "test"}}]
        mock_ai_message.tool_call_chunks = [{"name": "search"}]

        async def mock_astream(*args, **kwargs):
            yield ("agent1:subagent", "step1", (mock_ai_message, {}))

        mock_graph.astream = mock_astream

        generator = _astream_workflow_generator(
            messages=[],
            thread_id="test_thread",
            resources=[],
            max_plan_iterations=3,
            max_step_num=10,
            max_search_results=5,
            auto_accepted_plan=True,
            interrupt_feedback="",
            mcp_settings={},
            enable_background_investigation=False,
            report_style=ReportStyle.ACADEMIC,
            enable_deep_thinking=False,
            enable_clarification=False,
            max_clarification_rounds=3,
        )

        events = []
        async for event in generator:
            events.append(event)

        assert len(events) == 1
        assert "event: tool_calls" in events[0]
        assert "Making tool call" in events[0]
        assert "tool_calls" in events[0]

    @pytest.mark.asyncio
    @patch("src.server.app.graph")
    async def test_astream_workflow_generator_ai_message_with_tool_call_chunks(
        self, mock_graph
    ):
        # Mock AI message with only tool call chunks
        mock_ai_message = AIMessageChunk(content="Streaming tool call")
        mock_ai_message.id = "msg_101"
        mock_ai_message.response_metadata = {}
        mock_ai_message.tool_calls = []
        mock_ai_message.tool_call_chunks = [{"name": "search", "index": 0}]

        async def mock_astream(*args, **kwargs):
            yield ("agent1:subagent", "step1", (mock_ai_message, {}))

        mock_graph.astream = mock_astream

        generator = _astream_workflow_generator(
            messages=[],
            thread_id="test_thread",
            resources=[],
            max_plan_iterations=3,
            max_step_num=10,
            max_search_results=5,
            auto_accepted_plan=True,
            interrupt_feedback="",
            mcp_settings={},
            enable_background_investigation=False,
            report_style=ReportStyle.ACADEMIC,
            enable_deep_thinking=False,
            enable_clarification=False,
            max_clarification_rounds=3,
        )

        events = []
        async for event in generator:
            events.append(event)

        assert len(events) == 1
        assert "event: tool_call_chunks" in events[0]
        assert "Streaming tool call" in events[0]

    @pytest.mark.asyncio
    @patch("src.server.app.graph")
    async def test_astream_workflow_generator_with_finish_reason(self, mock_graph):
        # Mock AI message with finish reason
        mock_ai_message = AIMessageChunk(content="Complete response")
        mock_ai_message.id = "msg_finish"
        mock_ai_message.response_metadata = {"finish_reason": "stop"}
        mock_ai_message.tool_calls = []
        mock_ai_message.tool_call_chunks = []

        async def mock_astream(*args, **kwargs):
            yield ("agent1:subagent", "step1", (mock_ai_message, {}))

        mock_graph.astream = mock_astream

        generator = _astream_workflow_generator(
            messages=[],
            thread_id="test_thread",
            resources=[],
            max_plan_iterations=3,
            max_step_num=10,
            max_search_results=5,
            auto_accepted_plan=True,
            interrupt_feedback="",
            mcp_settings={},
            enable_background_investigation=False,
            report_style=ReportStyle.ACADEMIC,
            enable_deep_thinking=False,
            enable_clarification=False,
            max_clarification_rounds=3,
        )

        events = []
        async for event in generator:
            events.append(event)

        assert len(events) == 1
        assert "event: message_chunk" in events[0]
        assert "finish_reason" in events[0]
        assert "stop" in events[0]

    @pytest.mark.asyncio
    @patch("src.server.app.graph")
    async def test_astream_workflow_generator_config_passed_correctly(self, mock_graph):
        mock_ai_message = AIMessageChunk(content="Test")
        mock_ai_message.id = "test_id"
        mock_ai_message.response_metadata = {}
        mock_ai_message.tool_calls = []
        mock_ai_message.tool_call_chunks = []

        async def verify_config(*args, **kwargs):
            config = kwargs.get("config", {})
            assert config["thread_id"] == "test_thread"
            assert config["max_plan_iterations"] == 5
            assert config["max_step_num"] == 20
            assert config["max_search_results"] == 10
            assert config["report_style"] == ReportStyle.NEWS.value
            yield ("agent1", "messages", [mock_ai_message])


class TestGenerateProseEndpoint:
    @patch("src.server.app.build_prose_graph")
    def test_generate_prose_success(self, mock_build_graph, client):
        # Mock the workflow and its astream method
        mock_workflow = MagicMock()
        mock_build_graph.return_value = mock_workflow

        class MockEvent:
            def __init__(self, content):
                self.content = content

        async def mock_astream(*args, **kwargs):
            yield (None, [MockEvent("Generated prose 1")])
            yield (None, [MockEvent("Generated prose 2")])

        mock_workflow.astream.return_value = mock_astream()
        request_data = {
            "prompt": "Write a story.",
            "option": "default",
            "command": "generate",
        }

        response = client.post("/api/prose/generate", json=request_data)

        assert response.status_code == 200
        assert response.headers["content-type"].startswith("text/event-stream")

        # Read the streaming response content
        content = b"".join(response.iter_bytes())
        assert b"Generated prose 1" in content or b"Generated prose 2" in content

    @patch("src.server.app.build_prose_graph")
    def test_generate_prose_error(self, mock_build_graph, client):
        mock_build_graph.side_effect = Exception("Prose generation failed")
        request_data = {
            "prompt": "Write a story.",
            "option": "default",
            "command": "generate",
        }
        response = client.post("/api/prose/generate", json=request_data)
        assert response.status_code == 500
        assert response.json()["detail"] == "Internal Server Error"<|MERGE_RESOLUTION|>--- conflicted
+++ resolved
@@ -3,50 +3,20 @@
 
 import base64
 import os
-<<<<<<< HEAD
-from unittest.mock import MagicMock, patch, mock_open, AsyncMock
-=======
 from unittest.mock import MagicMock, mock_open, patch
 
->>>>>>> c6348e70
 import pytest
 from fastapi import HTTPException
 from fastapi.testclient import TestClient
 from langchain_core.messages import AIMessageChunk, ToolMessage
 from langgraph.types import Command
-<<<<<<< HEAD
-from langchain_core.messages import ToolMessage
-from langchain_core.messages import AIMessageChunk
-from src.database.models import User
-=======
 
 from src.config.report_style import ReportStyle
 from src.server.app import _astream_workflow_generator, _make_event, app
->>>>>>> c6348e70
 
 
 @pytest.fixture
-def mock_user():
-    """Mock user for authentication."""
-    return User(
-        id=1,
-        username="testuser",
-        email="test@example.com",
-        is_active=True
-    )
-
-
-@pytest.fixture
-def client(mock_user):
-    """Test client with mocked authentication."""
-    with patch('src.server.auth.get_current_user', new_callable=AsyncMock) as mock_auth:
-        mock_auth.return_value = mock_user
-        yield TestClient(app)
-
-
-@pytest.fixture
-def client_no_auth():
-    """Test client without authentication for testing auth failures."""
+def client():
     return TestClient(app)
 
 
@@ -203,7 +173,7 @@
         response = client.post("/api/podcast/generate", json=request_data)
 
         assert response.status_code == 500
-        assert response.json()["detail"] == "Podcast generation failed"
+        assert response.json()["detail"] == "Internal Server Error"
 
 
 class TestPPTEndpoint:
@@ -373,8 +343,11 @@
 
         response = client.post("/api/mcp/server/metadata", json=request_data)
 
-        assert response.status_code == 200
-        # Configuration check was removed, endpoint now works
+        assert response.status_code == 403
+        assert (
+            response.json()["detail"]
+            == "MCP server configuration is disabled. Set ENABLE_MCP_SERVER_CONFIGURATION=true to enable MCP features."
+        )
 
 
 class TestRAGEndpoints:
