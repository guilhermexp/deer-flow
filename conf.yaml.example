--- conflicted
+++ resolved
@@ -1,7 +1,12 @@
 # [!NOTE]
-<<<<<<< HEAD
-# Copy this file to `conf.yaml` and adjust each section to match your
-# deployment. All keys are optional unless otherwise noted.
+# Read the `docs/configuration_guide.md` carefully, and update the
+# configurations to match your specific settings and requirements.
+# - Replace `api_key` with your own credentials.
+# - Replace `base_url` and `model` name if you want to use a custom model.
+# - Set `verify_ssl` to `false` if your LLM server uses self-signed certificates
+# - A restart is required every time you change the `conf.yaml` file.
+# Copy this file to `conf.yaml` and adjust each section to match your deployment.
+# All keys are optional unless otherwise noted.
 
 ENVIRONMENT:
   name: development            # Required. One of: development, staging, test, production
@@ -107,62 +112,4 @@
   auto_retry_failed_tasks: true
 
 # Copy any secret values to environment variables where possible. The
-# application loads `.env` first, then overrides with `conf.yaml`.
-=======
-# Read the `docs/configuration_guide.md` carefully, and update the
-# configurations to match your specific settings and requirements.
-# - Replace `api_key` with your own credentials.
-# - Replace `base_url` and `model` name if you want to use a custom model.
-# - Set `verify_ssl` to `false` if your LLM server uses self-signed certificates
-# - A restart is required every time you change the `conf.yaml` file.
-
-BASIC_MODEL:
-  base_url: https://ark.cn-beijing.volces.com/api/v3
-  model: "doubao-1-5-pro-32k-250115"
-  api_key: xxxx
-  # max_retries: 3 # Maximum number of retries for LLM calls
-  # verify_ssl: false  # Uncomment this line to disable SSL certificate verification for self-signed certificates
-
-# Local model configuration example:
-
-# Ollama (Tested and supported for local development)
-# BASIC_MODEL:
-#   base_url: "http://localhost:11434/v1"  # Ollama OpenAI compatible endpoint
-#   model: "qwen3:14b"  # or "llama3.2", etc.
-#   api_key: "ollama"  # Ollama doesn't need real API key
-#   max_retries: 3
-#   verify_ssl: false  # Local deployment usually doesn't need SSL verification
-
-# To use Google Ai Studio as your basic platform:
-# BASIC_MODEL:
-#   platform: "google_aistudio"
-#   model: "gemini-2.5-flash"  # or "gemini-1.5-pro", "gemini-2.5-flash-exp", etc.
-#   api_key: your_gemini_api_key  # Get from https://aistudio.google.com/app/apikey
-#   max_retries: 3
- 
-# Reasoning model is optional.
-# Uncomment the following settings if you want to use reasoning model
-# for planning.
-
-# REASONING_MODEL:
-#   base_url: https://ark.cn-beijing.volces.com/api/v3
-#   model: "doubao-1-5-thinking-pro-m-250428"
-#   api_key: xxxx
-#   max_retries: 3 # Maximum number of retries for LLM calls
-
-
-# OTHER SETTINGS:
-# Search engine configuration (Only supports Tavily currently)
-# SEARCH_ENGINE:
-#   engine: tavily
-#   # Only include results from these domains
-#   include_domains:
-#     - example.com
-#     - trusted-news.com
-#     - reliable-source.org
-#     - gov.cn
-#     - edu.cn
-#   # Exclude results from these domains
-#   exclude_domains:
-#     - example.com
->>>>>>> c6348e70
+# application loads `.env` first, then overrides with `conf.yaml`.